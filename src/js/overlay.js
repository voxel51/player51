--- conflicted
+++ resolved
@@ -9,13 +9,10 @@
  * Kevin Qi, kevin@voxel51.com
  */
 
-<<<<<<< HEAD
 import {
   inRect,
 } from './util.js';
-=======
 import {deserialize} from './numpy.js';
->>>>>>> 6b584850
 
 export {
   ColorGenerator,
@@ -124,10 +121,9 @@
  *
  * Each sub-class must overload the setup and the draw functions.
  *
- * @param {object} d overlay data
  * @param {Renderer} renderer Associated renderer
  */
-function Overlay(d, renderer) {
+function Overlay(renderer) {
   this.renderer = renderer;
   this.options = renderer.overlayOptions;
 }
@@ -162,7 +158,7 @@
  *
  */
 function FrameAttributesOverlay(d, renderer) {
-  Overlay.call(this, d, renderer);
+  Overlay.call(this, renderer);
 
   this.attrs = d.attrs;
   this.attrText =
@@ -311,8 +307,7 @@
     FrameMaskOverlay._tempMaskCanvas = document.createElement('canvas');
   }
 
-  Overlay.call(this);
-  this.renderer = renderer;
+  Overlay.call(this, renderer);
 
   this.mask = deserialize(mask);
   this.x = null;
@@ -393,18 +388,12 @@
  * @param {Renderer} renderer Associated renderer
  */
 function ObjectOverlay(d, renderer) {
-<<<<<<< HEAD
-  Overlay.call(this, d, renderer);
-  this._cache_options = Object.assign({}, this.options);
-=======
   if (!ObjectOverlay._tempMaskCanvas) {
     ObjectOverlay._tempMaskCanvas = document.createElement('canvas');
   }
-
-  Overlay.call(this);
->>>>>>> 6b584850
-
-  this.renderer = renderer;
+  Overlay.call(this, renderer);
+
+  this._cache_options = Object.assign({}, this.options);
 
   this.label = d.label;
   this.labelUpper = this.label.toUpperCase();
@@ -632,14 +621,12 @@
   }
 };
 
-
-<<<<<<< HEAD
 ObjectOverlay.prototype.containsPoint = function(x, y) {
   return inRect(x, y, this.x, this.y, this.w, this.h) ||
       inRect(x, y, this.x, this.y - this.headerHeight,
           this.headerWidth, this.headerHeight);
 };
-=======
+
 /**
  * Resizes a canvas so it is at least the specified size.
  *
@@ -654,5 +641,4 @@
   if (canvas.height < height) {
     canvas.height = height;
   }
-}
->>>>>>> 6b584850
+}