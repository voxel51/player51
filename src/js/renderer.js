--- conflicted
+++ resolved
@@ -1420,15 +1420,11 @@
     this.updateFromDynamicState();
   });
 
-<<<<<<< HEAD
-  this.eleOptCtlShowConfidence.addEventListener("change", () => {
-=======
   const dispatchOptionsChange = () => {
     this.dispatchEvent("options", {data: this.overlayOptions});
   }
 
   this.eleOptCtlShowConfidence.addEventListener('change', () => {
->>>>>>> 4c7f8d16
     this.overlayOptions.showConfidence = this.eleOptCtlShowConfidence.checked;
     dispatchOptionsChange();
     this.processFrame();
