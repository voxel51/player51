--- conflicted
+++ resolved
@@ -491,18 +491,15 @@
   if (this.player.boolDrawFrameNumber) {
     context.fillText(this._frameNumber || 0, 15, 30, 70);
   }
+
   let hhmmss;
 
-  const hhmmss = this.currentTimestamp();
   if (this.overlayOptions.showFrameCount) {
     const frame = this.currentFrameStamp();
     const total = this.totalFrameStamp();
     this.updateTimeStamp(`${frame}/${total}`);
   } else {
-<<<<<<< HEAD
-=======
     hhmmss = this.currentTimestamp();
->>>>>>> dd4edf9d
     const duration = this.durationStamp();
     this.updateTimeStamp(`${hhmmss} / ${duration}`);
   }
