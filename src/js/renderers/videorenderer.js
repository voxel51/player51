--- conflicted
+++ resolved
@@ -196,20 +196,13 @@
     self.updateStateFromTimeChange();
   });
 
-<<<<<<< HEAD
   this.eleVideo.addEventListener("error", function () {
-=======
-  this.eleVideo.addEventListener('error', function(e) {
->>>>>>> ceba0f8e
     if (self.player._boolNotFound) {
       self.eleVideo.setAttribute("poster", self.player._notFoundPosterURL);
-    }
-<<<<<<< HEAD
-    self.dispatchEvent("error");
-=======
-    self.eleVideo.remove(); 
+    } else {
+      self.eleVideo.remove();
+    }
     self.dispatchEvent('error');
->>>>>>> ceba0f8e
   });
 
   // Event listener for the play/pause button
