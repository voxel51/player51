/**
 * @module imagerenderer.js
 * @summary Renders an image into the parentElement, handles the overlay and
 * produces the end output.
 *
 * @desc ImageRenderer is a class that controls the creation and viewing of
 * imageviewer.
 *
 * Copyright 2017-2021, Voxel51, Inc.
 * Kevin Qi, kevin@voxel51.com
 */

import { Renderer } from "../renderer.js";

export { ImageRenderer };

/**
 * ImageRenderer Class Definition
 *
 * INHERITS: Renderer
 * F-MIXINS: None
 * @constructor
 * @param {object} media is an object that has "src" and "type" attributes.
 * type must be in the format image/<format>
 * ex. type: "image/jpg"
 * @param {string} overlay is data that should be overlayed on the image.
 * Overlay is a path to a file of eta.core.image.ImageLabels format.
 * @param {object} options: additional player options
 */
function ImageRenderer(media, overlay, options) {
  Renderer.call(this, media, overlay, options);
  this._frameNumber = 1;
}
ImageRenderer.prototype = Object.create(Renderer.prototype);
ImageRenderer.prototype.constructor = ImageRenderer;

/**
 * Initializes an image and canvas in parent
 *
 * @member initPlayer
 * @required setParentandMedia called beforehand
 */
ImageRenderer.prototype.initPlayer = function () {
  this.checkParentandMedia();
  this.checkBorderBox();
  this.eleDivImage = document.createElement("div");
  this.eleDivImage.className = "p51-contained-image";
  this.eleImage = document.createElement("img");
  this.eleImage.className = "p51-contained-image";
  this.eleImage.setAttribute("src", this.media.src);
  this.eleImage.setAttribute("type", this.media.type);
  this.eleImage.setAttribute("loading", "lazy");
  this.eleDivImage.appendChild(this.eleImage);
  this.parent.appendChild(this.eleDivImage);
  this.initPlayerControlHTML(this.parent, false);
  this.mediaElement = this.eleImage;
  this.mediaDiv = this.eleDivImage;
  this.initCanvas();
};

/**
 * This loads controls for imageviewer
 *
 * @member initPlayerControls
 * @required player to be set
 */
ImageRenderer.prototype.initPlayerControls = function () {
  this.checkPlayer();
  const self = this;

  // Update size
  this.eleImage.addEventListener("load", function () {
    self.updateSizeAndPadding();
    self.updateFromLoadingState();
    self.setupCanvasContext();
    self._isDataLoaded = true;
    self.updateFromLoadingState();
    self.dispatchEvent("load");
  });

<<<<<<< HEAD
  this.eleImage.addEventListener("error", function () {
=======
  this.eleImage.addEventListener('error', function(e) {
>>>>>>> ceba0f8e
    if (self.player._boolNotFound) {
      const tmpImage = document.createElement("img");
      tmpImage.setAttribute("loading", "lazy");
      tmpImage.className = "p51-contained-image";
      tmpImage.setAttribute("src", self.player._notFoundPosterURL);
      self.parent.appendChild(tmpImage);
    }
    self.eleImage.remove(); 
    self.dispatchEvent('error');
  });

  const hideControls = function () {
    if (self._boolShowVideoOptions) {
      return;
    }
    self._boolShowControls = false;
    self.updateFromDynamicState();
  };

  this.parent.addEventListener("mouseenter", function () {
    self.dispatchEvent("mouseenter");
    self.player._boolHovering = true;
    if (!self._isDataLoaded) {
      return;
    }
    if (!self.player._boolThumbnailMode) {
      self._boolShowControls = true;
      self.setTimeout("hideControls", hideControls, 2.5 * 1000);
    }
    self.updateFromDynamicState();
  });

  this.parent.addEventListener("mousemove", function (e) {
    if (!self.player._boolThumbnailMode) {
      if (self.checkMouseOnControls(e)) {
        self.clearTimeout("hideControls");
      } else {
        self._boolShowControls = true;
        self.setTimeout("hideControls", hideControls, 2.5 * 1000);
      }
    }
    self.updateFromDynamicState();
  });

  this.parent.addEventListener("mouseleave", function () {
    self.dispatchEvent("mouseleave");
    self.player._boolHovering = false;
    self._boolDisableShowControls = false;
    if (!self._isDataLoaded) {
      return;
    }
    if (!self.player._boolThumbnailMode) {
      hideControls();
      self.clearTimeout("hideControls");
    }
    self.updateFromDynamicState();
  });
};

/**
 * This determines the dimensions of the media
 *
 * @member determineMediaDimensions
 * @required initPlayer() to be called
 */
ImageRenderer.prototype.determineMediaDimensions = function () {
  this.mediaHeight = this.mediaElement.height;
  this.mediaWidth = this.mediaElement.width;
};

/**
 * Return the original size of the underlying image
 *
 * @return {object|null} with keys `width` and `height`, or null if the content
 *   size cannot be determined
 */
ImageRenderer.prototype.getContentDimensions = function () {
  if (!this.mediaElement) {
    return null;
  }
  return {
    width: this.mediaElement.naturalWidth,
    height: this.mediaElement.naturalHeight,
  };
};

/**
 * This function is a controller
 * The dynamic state of the player has changed and various settings have to be
 * toggled.
 *
 * @member updateFromDynamicState
 */
ImageRenderer.prototype.updateFromDynamicState = function () {
  if (!this._isRendered || !this._isSizePrepared) {
    return;
  }

  this.updateControlsDisplayState();
};

/**
 * This function is a controller
 * The loading state of the player has changed and various settings have to be
 * toggled.
 *
 * @member updateFromLoadingState
 */
ImageRenderer.prototype.updateFromLoadingState = function () {
  if (this._isRendered && this._isSizePrepared) {
    if (this._isDataLoaded) {
      this._isReadyProcessFrames = true;
    }
    // If we had to download the overlay data and it is ready
    if (this._overlayData !== null && this._overlayURL !== null) {
      this._overlayCanBePrepared = true;
    }
  }

  if (this._overlayCanBePrepared) {
    this.prepareOverlay(this._overlayData);
  }

  if (this._isOverlayPrepared) {
    this.processFrame();
  }
};

/**
 * Generate a string that represents the state.
 *
 * @member state
 * @return {dictionary} state
 */
ImageRenderer.prototype.state = function () {
  return `
ImageViewer State Information:
frame number: ${this._frameNumber}
isReadyProcessFrames: ${this._isReadyProcessFrames}
isRendered:   ${this._isRendered}
isSizePrepared:  ${this._isSizePrepared}
isDataLoaded:  ${this._isDataLoaded}
overlayCanBePrepared: ${this._overlayCanBePrepared}
isOverlayPrepared: ${this._isOverlayPrepared}
isPreparingOverlay: ${this._isPreparingOverlay}
`;
};

/**
 * Draws custom case objects onto a frame.
 * @member customDraw
 * @param {context} context
 */
ImageRenderer.prototype.customDraw = function (context) {};

ImageRenderer.prototype.hasFrameNumbers = function () {
  return false;
};<|MERGE_RESOLUTION|>--- conflicted
+++ resolved
@@ -78,11 +78,7 @@
     self.dispatchEvent("load");
   });
 
-<<<<<<< HEAD
   this.eleImage.addEventListener("error", function () {
-=======
-  this.eleImage.addEventListener('error', function(e) {
->>>>>>> ceba0f8e
     if (self.player._boolNotFound) {
       const tmpImage = document.createElement("img");
       tmpImage.setAttribute("loading", "lazy");
